--- conflicted
+++ resolved
@@ -99,7 +99,6 @@
         finality_proof: LedgerInfoWithSignatures,
         callback: StateComputerCommitCallBackType,
     ) -> Result<(), Error> {
-<<<<<<< HEAD
         self.consensus_db
             .commit_to_storage(commit.ledger_info().clone());
 
@@ -113,7 +112,7 @@
                 .ok_or_else(|| format_err!("Cannot find block"))?;
             let mut payload_txns = self.data_manager.get_data(block.block()).await?;
             txns.append(&mut payload_txns);
-=======
+        }
         assert!(!blocks.is_empty());
         info!(
             "MockStateComputer commit put on queue {:?}",
@@ -134,7 +133,6 @@
             .is_err()
         {
             debug!("Failed to send to buffer manager, maybe epoch ends");
->>>>>>> 2fbe52fb
         }
 
         Ok(())
