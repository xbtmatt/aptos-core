--- conflicted
+++ resolved
@@ -30,13 +30,8 @@
 use aptos_consensus_types::{
     block::Block,
     common::{Author, Round},
-<<<<<<< HEAD
     experimental::{commit_decision::CommitDecision, commit_vote::CommitVote, rand_share::RandShare, rand_decision::RandDecision},
-    proof_of_store::{ProofOfStore, SignedDigest},
-=======
-    experimental::{commit_decision::CommitDecision, commit_vote::CommitVote},
     proof_of_store::{ProofOfStore, SignedBatchInfo},
->>>>>>> a44c9ac7
     proposal_msg::ProposalMsg,
     quorum_cert::QuorumCert,
     sync_info::SyncInfo,
